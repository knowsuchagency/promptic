import copy
import warnings

warnings.filterwarnings("ignore", message="Valid config keys have changed in V2:*")

import base64
import inspect
import json
import logging
import re
from functools import wraps
from textwrap import dedent
from typing import Any, Callable, Dict, List, Optional, Union

import litellm
from jsonschema import validate as validate_json_schema
from litellm import completion as litellm_completion
from pydantic import BaseModel

__version__ = "5.5.2"

SystemPrompt = Optional[Union[str, List[str], List[Dict[str, str]]]]

ImageBytes = bytes


def simplify_schema(schema: Dict[str, Any]) -> Dict[str, Any]:
    """Remove unnecessary metadata from Pydantic schemas for LLM compatibility.

    This function removes fields that can confuse LLMs like titles and descriptions,
    while preserving the essential structure needed for validation.

    Args:
        schema: The original JSON schema from Pydantic

    Returns:
        A simplified schema with metadata removed
    """
    # Fields to remove from schemas
    metadata_fields = {
        "title",
        "description",
        "examples",
        "example",
        "deprecated",
        "additionalProperties",
        "default",
    }

    def clean_dict(d: Dict[str, Any]) -> None:
        """Recursively clean metadata from dictionary"""
        if not isinstance(d, dict):
            return

        # Remove metadata fields
        for field in list(d.keys()):
            if field in metadata_fields:
                d.pop(field, None)

        # Handle anyOf patterns for optional fields
        if "anyOf" in d and isinstance(d["anyOf"], list):
            # Check if this is a simple optional pattern (type + null)
            types = []
            for item in d["anyOf"]:
                if isinstance(item, dict) and "type" in item:
                    types.append(item["type"])

            # If we have exactly 2 types and one is null, simplify
            if len(types) == 2 and "null" in types:
                non_null_type = next(t for t in types if t != "null")
                d["type"] = [non_null_type, "null"]
                d.pop("anyOf")

        # Recursively clean nested structures
        for key, value in list(d.items()):
            if isinstance(value, dict):
                clean_dict(value)
            elif isinstance(value, list):
                for item in value:
                    if isinstance(item, dict):
                        clean_dict(item)

    # Create a deep copy to avoid modifying the original
    simplified = copy.deepcopy(schema)
    clean_dict(simplified)

    return simplified


class State:
    """Base state class for managing conversation memory"""

    def __init__(self):
        self._messages: List[Dict[str, str]] = []

    def add_message(self, message: Dict[str, str]) -> None:
        """Add a message to the conversation history"""
        self._messages.append(message)

    def get_messages(
        self, prompt: str = None, limit: int = None
    ) -> List[Dict[str, str]]:
        """Retrieve messages from the conversation history
        Args:
            prompt: Optional prompt to filter messages by
            limit: Optional number of most recent messages to return
        """
        if limit is None:
            return self._messages
        return self._messages[-limit:]

    def clear(self) -> None:
        """Clear all messages from memory"""
        self._messages = []


class Promptic:
    def __init__(
        self,
        model="gpt-4o-mini",
        system: SystemPrompt = None,
        dry_run: bool = False,
        debug: bool = False,
        memory: bool = False,
        state: Optional[State] = None,
        json_schema: Optional[Dict] = None,
        cache: bool = True,
        simplify_schema: bool = True,
        create_completion_fn=None,
        openai_client=None,
        weave_client=None,
        **completion_kwargs,
    ):
        """Initialize a new Promptic instance.

        Args:
            model (str, optional): The LLM model to use. Defaults to "gpt-4o-mini".
            system (SystemPrompt, optional): System prompt(s) to prepend to all conversations.
                Can be a string, list of strings, or list of message dictionaries. Defaults to None.
            dry_run (bool, optional): If True, tools will not be executed. Defaults to False.
            debug (bool, optional): Enable debug logging. Defaults to False.
            memory (bool, optional): Enable conversation memory. Defaults to False.
            state (State, optional): Custom state instance for memory management. Defaults to None.
            json_schema (Dict, optional): JSON schema for response validation. Defaults to None.
            cache (bool, optional): Enable response caching for Anthropic models. Defaults to True.
            simplify_schema (bool, optional): Simplify Pydantic schemas by removing metadata. Defaults to True.
            openai_client (OpenAI, optional): The OpenAI client to use for API calls. Defaults to None.
            create_completion_fn (Callable, optional): The function to use for API calls. Defaults to None.
            weave_client (WeaveClient, optional): The Weights & Biases client used to trace calls. Defaults to None.
            **client_kwargs: Additional keyword arguments passed to the create_completion_fn.
        """
        assert not (openai_client and create_completion_fn), (
            "openai_client and create_completion_fn are mutually exclusive"
        )

        self.model = model
        self.system = system
        self.dry_run = dry_run
        self.completion_kwargs = completion_kwargs
        self.tools: Dict[str, Callable] = {}
        self.json_schema = json_schema
        self.openai_client = openai_client
        self.weave_client = weave_client
        if self.openai_client:
            self.create_completion_fn = self.openai_client.chat.completions.create
        elif create_completion_fn:
            self.create_completion_fn = create_completion_fn
        else:
            self.create_completion_fn = litellm_completion

        self.logger = logging.getLogger("promptic")
        handler = logging.StreamHandler()
        formatter = logging.Formatter(
            "%(asctime)s - %(name)s - %(levelname)s - %(filename)s:%(lineno)d - %(message)s"
        )
        handler.setFormatter(formatter)
        self.logger.addHandler(handler)

        self.debug = debug

        if debug:
            self.logger.setLevel(logging.DEBUG)
            if self.create_completion_fn == litellm:
                litellm.set_verbose = True
        else:
            self.logger.setLevel(logging.WARNING)

        self.result_regex = re.compile(r"```(?:json)?(.*?)```", re.DOTALL)

        self.memory = memory or state is not None

        if memory and state is None:
            self.state = State()
        else:
            self.state = state

        self.anthropic = self.model.startswith(("claude", "anthropic"))
        self.gemini = self.model.startswith(("gemini", "vertex"))

        self.cache = cache
        self.simplify_schema = simplify_schema
        self.anthropic_cached_block_limit = 4
        self.cached_count = 0

        self.tool_definitions = None

    @property
    def system_messages(self):
        result = []

        if not self.system:
            return result
        if isinstance(self.system, str):
            result = [{"content": self.system, "role": "system"}]
        elif isinstance(self.system, list) and isinstance(self.system[0], dict):
            result = self.system
        elif isinstance(self.system, list) and isinstance(self.system[0], str):
            result = [{"content": msg, "role": "system"} for msg in self.system]
        else:
            raise ValueError("Invalid system prompt")

        result = self._set_anthropic_cache(result)

        if self.state and not self.state.get_messages():
            for msg in result:
                self.state.add_message(msg)

        return result


    def _completion(self, messages: list[dict], **kwargs):
        new_messages = self._set_anthropic_cache(messages)
        previous_messages = self.state.get_messages() if self.state else []

        completion_messages = self.system_messages + previous_messages + new_messages

        cached_count = 0

        for msg in completion_messages:
            if hasattr(msg, "get") and msg.get("cache_control"):
                if cached_count == self.anthropic_cached_block_limit:
                    msg.pop("cache_control")
                else:
                    cached_count += 1

        completion = self.create_completion_fn(
            model=self.model,
            messages=completion_messages,
            tools=self.tool_definitions,
            tool_choice="auto" if self.tool_definitions else None,
            **(self.completion_kwargs | kwargs),
        )

        if self.state:
            for msg in new_messages:
                self.state.add_message(msg)

        return completion_messages, completion

    def completion(self, messages: list[dict], **kwargs):
        """Return the raw completion response from the LLM for a list of messages.

        This method provides direct access to the underlying LLM completion API, allowing
        more control over the conversation flow. Unlike the message method, it accepts
        a list of messages and returns the raw completion response.

        Args:
            messages (list[dict]): A list of message dictionaries, each with 'role' and 'content' keys.
                Example: [{"role": "user", "content": "Hello"}, {"role": "assistant", "content": "Hi"}]
            **kwargs: Additional arguments passed to the completion function.

        Returns:
            The raw completion response from the LLM.

        Warning:
            If state/memory is enabled, this method will warn that it's being called directly
            as it may lead to unexpected behavior with conversation history.
        """
        if self.state:
            warnings.warn(
                "State is enabled, but completion is being called directly. This can cause unexpected behavior.",
                UserWarning,
            )
        return self._completion(messages, **kwargs)[1]

    def message(self, message: str, **kwargs):
        messages = [{"content": message, "role": "user"}]

        call = None

        if self.weave_client:
            call = self.weave_client.create_call(
                op="Promptic.message",
                inputs={
                    "messages": messages,
                },
                attributes={
                    "model": self.model,
                    "system": self.system,
                    "tools": self.tool_definitions,
                    "tool_choice": "auto" if self.tool_definitions else None,
                },
                display_name="promptic_message",
            )

<<<<<<< HEAD
        if (self.completion_kwargs | kwargs).get("stream"):
            return self._stream_response(response, messages, call)
        else:
            content = response.choices[0].message.content
            result = self._parse_and_validate_response(content)

            if call and self.weave_client:
                self.weave_client.finish_call(call, output=result)

            return result
=======
        while True:
            completion_messages, response = self._completion(messages, **kwargs)

            if call:
                call.inputs["messages"] = completion_messages

            if (self.completion_kwargs | kwargs).get("stream"):
                return self._stream_response(response, call)

            for choice in response.choices:
                # Handle tool calls if present
                if hasattr(choice.message, "tool_calls") and choice.message.tool_calls:
                    tool_calls = choice.message.tool_calls
                    messages.append(choice.message)

                    for tool_call in tool_calls:
                        function_name = tool_call.function.name
                        if function_name in self.tools:
                            function_args = json.loads(tool_call.function.arguments)
                            if self.gemini and "llm_invocation" in function_args:
                                function_args.pop("llm_invocation")
                            if self.dry_run:
                                self.logger.warning(
                                    f"[DRY RUN]: {function_name = } {function_args = }"
                                )
                                function_response = f"[DRY RUN] Would have called {function_name = } {function_args = }"
                            else:
                                try:
                                    self.logger.debug(
                                        f"Calling tool {function_name}({function_args}) using {self.model = }"
                                    )
                                    fn = self.tools[function_name]
                                    function_args = self._deserialize_pydantic_args(
                                        fn, function_args
                                    )
                                    function_response = fn(**function_args)
                                except Exception as e:
                                    self.logger.error(
                                        f"Error calling tool {function_name}({function_args}): {e}"
                                    )
                                    function_response = f"Error calling tool {function_name}({function_args}): {e}"
                            msg = {
                                "tool_call_id": tool_call.id,
                                "role": "tool",
                                "name": function_name,
                                "content": to_json(function_response),
                            }
                            messages.append(msg)

                # GPT and Claude have `stop` when conversation is complete
                # Gemini has `stop` as a finish reason when tools are used
                elif choice.finish_reason in ["stop", "max_tokens", "length"]:
                    content = choice.message.content
                    result = self._parse_and_validate_response(content)

                    if call and self.weave_client:
                        self.weave_client.finish_call(call, output=result)

                    return result
>>>>>>> f04a9ba4

    def _set_anthropic_cache(self, messages: List[dict]):
        """Set the cache control for the message if it is an Anthropic message"""
        if not (self.cache and self.anthropic):
            return messages

        for msg in messages:
            if len(str(msg.get("content"))) * 4 > 1024:
                msg["cache_control"] = {"type": "ephemeral"}

        return messages

    def __call__(self, fn=None):
        return self._decorator(fn) if fn else self._decorator

    def tool(self, fn: Callable) -> Callable:
        """Register a function as a tool that can be used by the LLM"""
        self.tools[fn.__name__] = fn
        return fn

    def _generate_tool_definition(self, fn: Callable) -> dict:
        """Generate a tool definition from a function's metadata"""
        sig = inspect.signature(fn)
        doc = dedent(fn.__doc__ or "")

        parameters = {"type": "object", "properties": {}, "required": []}

        for name, param in sig.parameters.items():
            param_type = param.annotation if param.annotation != inspect._empty else Any
            param_default = None if param.default == inspect._empty else param.default

            if param_default is None and param.default == inspect._empty:
                parameters["required"].append(name)

            param_info = {"type": "string"}  # Default to string if no type hint
            if param_type == int:
                param_info["type"] = "integer"
            elif param_type == float:
                param_info["type"] = "number"
            elif param_type == bool:
                param_info["type"] = "boolean"
            elif inspect.isclass(param_type) and issubclass(param_type, BaseModel):
                param_info = param_type.model_json_schema()
                if self.simplify_schema:
                    param_info = simplify_schema(param_info)

            parameters["properties"][name] = param_info

        # Add dummy parameter for Gemini models if the function doesn't take any arguments
        if self.gemini and not parameters.get("required"):
            parameters["properties"]["llm_invocation"] = {
                "type": "boolean",
                "description": "True if the function was invoked by an LLM",
            }
            parameters["required"].append("llm_invocation")

        return {
            "type": "function",
            "function": {
                "name": fn.__name__,
                "description": doc,
                "parameters": parameters,
            },
        }

    def _parse_and_validate_response(
        self, generated_text: str, return_type=None, json_schema=None
    ):
        """Parse and validate the response according to the return type"""

        # Handle Pydantic model return types
        if return_type and issubclass(return_type, BaseModel):
            match = self.result_regex.search(generated_text)
            if match:
                json_result = match.group(1)
                if self.state:
                    self.state.add_message(
                        {"content": json_result, "role": "assistant"}
                    )
                return return_type.model_validate(json.loads(json_result))
            raise ValueError("Failed to extract JSON result from the generated text.")

        # Handle json_schema if provided
        elif json_schema:
            match = self.result_regex.search(generated_text)
            if not match:
                raise ValueError(
                    "Failed to extract JSON result from the generated text."
                )

            try:
                json_result = match.group(1)
                parsed_result = json.loads(json_result)
                # Validate against the schema
                validate_json_schema(instance=parsed_result, schema=self.json_schema)
                if self.state:
                    self.state.add_message(
                        {"content": json_result, "role": "assistant"}
                    )
                return parsed_result
            except json.JSONDecodeError as e:
                raise ValueError(f"Invalid JSON in response: {e}")
            except Exception as e:
                raise ValueError(f"Schema validation failed: {str(e)}")

        # Handle plain text responses
        else:
            if self.state:
                self.state.add_message({"content": generated_text, "role": "assistant"})
            return generated_text

    @classmethod
    def decorate(cls, func: Callable = None, **kwargs):
        """See Promptic.__init__ for valid kwargs."""
        instance = cls(**kwargs)
        return instance._decorator(func) if func else instance

    def _clear_tools(self):
        self.tools = {}
        self.tool_definitions = None

    def _disable_state(self):
        self.state = None

    def llm(self, func: Callable = None, **kwargs):
        """Decorate a function with the Promptic instance."""
        new_instance = copy.copy(self)
        new_instance._clear_tools()
        new_instance._disable_state()

        for key, value in kwargs.items():
            setattr(new_instance, key, value)

        return new_instance._decorator(func) if func else new_instance._decorator

    def _deserialize_pydantic_args(self, fn: Callable, function_args: dict) -> dict:
        """Deserialize any Pydantic model parameters in the function arguments.

        Args:
            fn: The function whose parameters to check
            function_args: The arguments to deserialize

        Returns:
            The function arguments with any Pydantic models deserialized
        """
        sig = inspect.signature(fn)
        for param_name, param in sig.parameters.items():
            param_type = param.annotation if param.annotation != inspect._empty else Any
            if (
                inspect.isclass(param_type)
                and issubclass(param_type, BaseModel)
                and param_name in function_args
                and isinstance(function_args[param_name], dict)
            ):
                function_args[param_name] = param_type(**function_args[param_name])
        return function_args

    def _decorator(self, func: Callable):
        return_type = func.__annotations__.get("return")

        if (
            return_type
            and inspect.isclass(return_type)
            and issubclass(return_type, BaseModel)
            and self.json_schema
        ):
            raise ValueError(
                "Cannot use both Pydantic return type hints and json_schema validation together"
            )

        @wraps(func)
        def wrapper(*args, **kwargs):
            self.logger.debug(f"{self.model = }")
            self.logger.debug(f"{self.system = }")
            self.logger.debug(f"{self.dry_run = }")
            self.logger.debug(f"{self.completion_kwargs = }")
            self.logger.debug(f"{self.tools = }")
            self.logger.debug(f"{func = }")
            self.logger.debug(f"{args = }")
            self.logger.debug(f"{kwargs = }")
            self.logger.debug(f"{self.cache = }")
            self.logger.debug(f"{self.create_completion_fn = }")
            self.logger.debug(f"{self.openai_client = }")

            if (
                self.tools and not self.openai_client
            ):  # assume oai clients support tools
                assert litellm.supports_function_calling(self.model), (
                    f"Model {self.model} does not support function calling"
                )

            self.tool_definitions = (
                [
                    self._generate_tool_definition(tool_fn)
                    for tool_fn in self.tools.values()
                ]
                if self.tools
                else None
            )

            # Get the function's docstring as the prompt
            try:
                prompt_template = dedent(func.__doc__)
            except TypeError as e:
                raise TypeError(
                    f"Function {func.__name__} has no docstring. "
                    "Ensure the docstring is not an f-string."
                ) from e

            # Get the argument names, default values and values using inspect
            sig = inspect.signature(func)
            arg_names = sig.parameters.keys()
            arg_values = {
                name: (
                    sig.parameters[name].default
                    if sig.parameters[name].default is not inspect.Parameter.empty
                    else None
                )
                for name in arg_names
            }
            arg_values.update(zip(arg_names, args))
            arg_values.update(kwargs)

            # Extract image arguments
            image_args = {}
            for name, param in sig.parameters.items():
                if param.annotation == ImageBytes and name in arg_values:
                    image_args[name] = arg_values.pop(name)

            self.logger.debug(f"{arg_values = }")

            # Replace {name} placeholders with argument values
            prompt_text = prompt_template.format(**arg_values)

            # Create the user message with text and images
            content = [{"type": "text", "text": prompt_text}]

            # Add image content
            for img_bytes in image_args.values():
                img_b64_str = base64.b64encode(img_bytes).decode("utf-8")

                if self.anthropic:
                    # Check for PNG signature
                    if img_bytes.startswith(b"\x89PNG\r\n\x1a\n"):
                        img_type = "image/png"
                    # Check for JPEG signature
                    elif img_bytes.startswith(b"\xff\xd8"):
                        img_type = "image/jpeg"
                    else:
                        img_type = "image/jpeg"  # fallback
                else:
                    img_type = "image/jpeg"  # default for non-Anthropic models

                content.append(
                    {
                        "type": "image_url",
                        "image_url": {"url": f"data:{img_type};base64,{img_b64_str}"},
                    }
                )

            user_message = {"content": content, "role": "user"}
            messages = [user_message]

            # Check if the function has a return type hint of a Pydantic model
            return_type = func.__annotations__.get("return")

            self.logger.debug(f"{return_type = }")

            # Add schema instructions before any LLM call if return type requires it
            if (
                return_type
                and inspect.isclass(return_type)
                and issubclass(return_type, BaseModel)
            ):
                schema = return_type.model_json_schema()
                if self.simplify_schema:
                    schema = simplify_schema(schema)
                json_schema = json.dumps(schema, indent=2)
                msg = {
                    "role": "user",
                    "content": (
                        "Format your response according to this JSON schema:\n"
                        f"```json\n{json_schema}\n```\n\n"
                        "Provide the result enclosed in triple backticks with 'json' "
                        "on the first line. Don't put control characters in the wrong "
                        "place or the JSON will be invalid."
                    ),
                }
                messages.append(msg)
            elif self.json_schema:
                json_schema = json.dumps(self.json_schema, indent=2)
                msg = {
                    "role": "user",
                    "content": (
                        "Format your response according to this JSON schema:\n"
                        f"```json\n{json_schema}\n```\n\n"
                        "Provide the result enclosed in triple backticks with 'json' "
                        "on the first line. Don't put control characters in the wrong "
                        "place or the JSON will be invalid."
                    ),
                }
                messages.append(msg)

            # Add check for Gemini streaming with tools
            if self.gemini and self.completion_kwargs.get("stream") and self.tools:
                raise ValueError("Gemini models do not support streaming with tools")

            self.logger.debug("Chat History:")
            for i, msg in enumerate(messages):
                self.logger.debug(f"Message {i}:")
                self.logger.debug(f"  Role: {msg.get('role', 'unknown')}")
                self.logger.debug(f"  Content: {msg.get('content')}")
                if "tool_calls" in msg:
                    self.logger.debug("  Tool Calls:")
                    for tool_call in msg["tool_calls"]:
                        self.logger.debug(f"    Name: {tool_call.function.name}")
                        self.logger.debug(
                            f"    Arguments: {tool_call.function.arguments}"
                        )
                if "tool_call_id" in msg:
                    self.logger.debug(f"  Tool Call ID: {msg['tool_call_id']}")
                    self.logger.debug(f"  Tool Name: {msg.get('name')}")

                if self.tool_definitions:
                    self.logger.debug("\nAvailable Tools:")
                    for tool in self.tool_definitions:
                        self.logger.debug(
                            f"  {tool['function']['name']}: {tool['function']['description']}"
                        )

            call = None

            if self.weave_client:
                call = self.weave_client.create_call(
                    op="Promptic._decorator",
                    inputs={"messages": messages},
                    attributes={
                        "model": self.model,
                        "system": self.system,
                        "tools": self.tool_definitions,
                        "tool_choice": "auto" if self.tool_definitions else None,
                    },
                    display_name="promptic_decorator",
                )

            while True:
                # Call the LLM with the prompt and tools
                completion_messages, response = self._completion(messages)

                if call:
                    call.inputs["messages"] = completion_messages

                if self.completion_kwargs.get("stream"):
                    return self._stream_response(response, messages, call)

                for choice in response.choices:
                    # Handle tool calls if present
                    if (
                        hasattr(choice.message, "tool_calls")
                        and choice.message.tool_calls
                    ):
                        tool_calls = choice.message.tool_calls
                        messages.append(choice.message)

                        for tool_call in tool_calls:
                            function_name = tool_call.function.name
                            if function_name in self.tools:
                                function_args = json.loads(tool_call.function.arguments)
                                if self.gemini and "llm_invocation" in function_args:
                                    function_args.pop("llm_invocation")
                                if self.dry_run:
                                    self.logger.warning(
                                        f"[DRY RUN]: {function_name = } {function_args = }"
                                    )
                                    function_response = f"[DRY RUN] Would have called {function_name = } {function_args = }"
                                else:
                                    try:
                                        self.logger.debug(
                                            f"Calling tool {function_name}({function_args}) using {self.model = }"
                                        )
                                        fn = self.tools[function_name]
                                        function_args = self._deserialize_pydantic_args(
                                            fn, function_args
                                        )
                                        function_response = fn(**function_args)
                                    except Exception as e:
                                        self.logger.error(
                                            f"Error calling tool {function_name}({function_args}): {e}"
                                        )
                                        function_response = f"Error calling tool {function_name}({function_args}): {e}"
                                msg = {
                                    "tool_call_id": tool_call.id,
                                    "role": "tool",
                                    "name": function_name,
                                    "content": to_json(function_response),
                                }
                                messages.append(msg)

                    # GPT and Claude have `stop` when conversation is complete
                    # Gemini has `stop` as a finish reason when tools are used
                    elif choice.finish_reason in ["stop", "max_tokens", "length"]:
                        generated_text = choice.message.content
                        result = self._parse_and_validate_response(
                            generated_text,
                            return_type=return_type,
                            json_schema=self.json_schema,
                        )

                        if call and self.weave_client:
                            self.weave_client.finish_call(call, output=result)

                        return result

        # Add methods explicitly
        wrapper.tool = self.tool
        wrapper.clear = self.clear
        wrapper.message = self.message
        wrapper.instance = self

        # Automatically expose all other attributes from self
        for attr_name, attr_value in self.__dict__.items():
            if not attr_name.startswith("_"):  # Skip private attributes
                setattr(wrapper, attr_name, attr_value)

        return wrapper

    def _stream_response(self, response, messages, call=None):
        current_tool_calls = {}
        current_index = None
        accumulated_response = ""
        completed_tool_calls = []
        tool_result_messages = []

        for part in response:
            # Handle tool calls in streaming mode
            if (
                hasattr(part.choices[0].delta, "tool_calls")
                and part.choices[0].delta.tool_calls
            ):
                tool_calls = part.choices[0].delta.tool_calls

                for tool_call in tool_calls:
                    # If we have an ID and name, this is the start of a new tool call
                    if tool_call.id:
                        current_index = tool_call.index
                        current_tool_calls[current_index] = {
                            "id": tool_call.id,
                            "name": tool_call.function.name,
                            "arguments": "",
                        }

                    # If we don't have an ID but have arguments, append to current tool call
                    elif tool_call.function.arguments and current_index is not None:
                        current_tool_calls[current_index]["arguments"] += (
                            tool_call.function.arguments
                        )

                        # Try to execute if arguments look complete
                        tool_info = current_tool_calls[current_index]
                        try:
                            args_str = tool_info["arguments"]
                            if (
                                args_str.strip() and args_str[-1] == "}"
                            ):  # Check if arguments look complete
                                try:
                                    function_args = json.loads(args_str)
                                    if (
                                        self.gemini
                                        and "llm_invocation" in function_args
                                    ):
                                        function_args.pop("llm_invocation")

                                    if tool_info["name"] in self.tools:
                                        if self.dry_run:
                                            self.logger.warning(
                                                f"[DRY RUN] Would have called {tool_info['name']} with {function_args}"
                                            )
                                            function_response = f"[DRY RUN] Would have called {tool_info['name']} with {function_args}"
                                        else:
                                            self.logger.debug(
                                                f"Calling tool {tool_info['name']}({function_args}) using {self.model = }"
                                            )
                                            fn = self.tools[tool_info["name"]]
                                            function_args = (
                                                self._deserialize_pydantic_args(
                                                    fn, function_args
                                                )
                                            )
                                            function_response = fn(**function_args)

                                        # Create tool result message
                                        tool_result_msg = {
                                            "tool_call_id": tool_info["id"],
                                            "role": "tool",
                                            "name": tool_info["name"],
                                            "content": to_json(function_response),
                                        }
                                        tool_result_messages.append(tool_result_msg)

                                        # Store the complete tool call info for later reconstruction
                                        completed_tool_calls.append({
                                            "id": tool_info["id"],
                                            "type": "function",
                                            "function": {
                                                "name": tool_info["name"],
                                                "arguments": args_str
                                            }
                                        })

                                        # Clear after successful execution
                                        del current_tool_calls[current_index]
                                except json.JSONDecodeError:
                                    # Arguments not complete yet, continue accumulating
                                    continue
                        except Exception as e:
                            self.logger.error(f"Error executing tool: {e}")
                            self.logger.exception(e)
                            # Create error response for the tool call
                            if current_index in current_tool_calls:
                                tool_info = current_tool_calls[current_index]
                                tool_result_msg = {
                                    "tool_call_id": tool_info["id"],
                                    "role": "tool",
                                    "name": tool_info["name"],
                                    "content": f"Error calling tool {tool_info['name']}: {e}",
                                }
                                tool_result_messages.append(tool_result_msg)

                                # Store the tool call info even for errors
                                completed_tool_calls.append({
                                    "id": tool_info["id"],
                                    "type": "function",
                                    "function": {
                                        "name": tool_info["name"],
                                        "arguments": tool_info["arguments"]
                                    }
                                })

                               # del current_tool_calls[current_index]
                            continue
            # Stream regular content and accumulate
            if (
                hasattr(part.choices[0].delta, "content")
                and part.choices[0].delta.content
            ):
                content = part.choices[0].delta.content
                accumulated_response += content
                yield content
        # After streaming is complete, add messages to conversation and state
        if completed_tool_calls:
            # Create assistant message with tool calls
            function_message = {
                "role": "assistant",
                "content": accumulated_response,
                "tool_calls": completed_tool_calls
            }
            # Add messages to conversation and state
            messages.append(function_message)
            if self.state:
                self.state.add_message(function_message)

            # Add all tool result messages
            for tool_result in tool_result_messages:
                messages.append(tool_result)
                if self.state:
                    self.state.add_message(tool_result)
                # trigger a new agent completion with the tool result in state
                if self.state:
                    # Continue the conversation with the tool results (force non-streaming)
                    completion_messages, next_response = self._completion([], stream=False)
                    
                    # Handle the next response (could have more tool calls or final content)
                    if hasattr(next_response.choices[0].message, "tool_calls") and next_response.choices[0].message.tool_calls:
                        # More tool calls - this needs to be handled recursively, but for now just yield the content
                        if next_response.choices[0].message.content:
                            yield next_response.choices[0].message.content
                    else:
                        # Final response content
                        if next_response.choices[0].message.content:
                            yield next_response.choices[0].message.content
        else:
            # No tool calls, just add the regular assistant response
            if self.state:
                self.state.add_message(
                    {"content": accumulated_response, "role": "assistant"}
                )
        if call and self.weave_client:
            self.weave_client.finish_call(call, output=accumulated_response)

    def clear(self) -> None:
        """Clear all messages from the state if it exists.

        Raises:
            ValueError: If memory/state is not enabled
        """
        if not self.memory or not self.state:
            raise ValueError("Cannot clear state: memory/state is not enabled")
        self.state.clear()


class CustomJSONEncoder(json.JSONEncoder):
    def default(self, o: Any) -> Any:
        if hasattr(o, "__dict__"):
            return o.__dict__
        return str(o)


def to_json(obj: Any) -> str:
    return json.dumps(obj, cls=CustomJSONEncoder, ensure_ascii=False)


llm = Promptic.decorate<|MERGE_RESOLUTION|>--- conflicted
+++ resolved
@@ -303,18 +303,6 @@
                 display_name="promptic_message",
             )
 
-<<<<<<< HEAD
-        if (self.completion_kwargs | kwargs).get("stream"):
-            return self._stream_response(response, messages, call)
-        else:
-            content = response.choices[0].message.content
-            result = self._parse_and_validate_response(content)
-
-            if call and self.weave_client:
-                self.weave_client.finish_call(call, output=result)
-
-            return result
-=======
         while True:
             completion_messages, response = self._completion(messages, **kwargs)
 
@@ -374,7 +362,6 @@
                         self.weave_client.finish_call(call, output=result)
 
                     return result
->>>>>>> f04a9ba4
 
     def _set_anthropic_cache(self, messages: List[dict]):
         """Set the cache control for the message if it is an Anthropic message"""
