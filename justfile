format:
    uvx ruff format promptic.py tests/ examples/

embedme:
    npx embedme README.md

test: format
    uv run pytest -x -v tests/

test-parallel: format
    uv run pytest -v -n auto tests/

test-fn fn:
<<<<<<< HEAD
    uv run pytest -v -n auto tests/test_promptic.py::{{fn}}
=======
    uv run pytest -x -v -n auto tests/test_promptic.py::{{fn}}
>>>>>>> 57aaddd7

test-cov: format
    uv run pytest --cov=promptic --cov-report=term-missing tests/<|MERGE_RESOLUTION|>--- conflicted
+++ resolved
@@ -11,11 +11,7 @@
     uv run pytest -v -n auto tests/
 
 test-fn fn:
-<<<<<<< HEAD
-    uv run pytest -v -n auto tests/test_promptic.py::{{fn}}
-=======
     uv run pytest -x -v -n auto tests/test_promptic.py::{{fn}}
->>>>>>> 57aaddd7
 
 test-cov: format
     uv run pytest --cov=promptic --cov-report=term-missing tests/