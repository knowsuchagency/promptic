import logging
from unittest.mock import Mock
import subprocess as sp
from pathlib import Path
from concurrent.futures import ThreadPoolExecutor
import sys

import pytest
from litellm.exceptions import RateLimitError, InternalServerError, APIError, Timeout
from pydantic import BaseModel
from tenacity import (
    retry,
    wait_exponential,
    retry_if_exception_type,
)

from promptic import Promptic, State, llm, promptic

ERRORS = (RateLimitError, InternalServerError, APIError, Timeout)

# Define default model lists
CHEAP_MODELS = ["gpt-4o-mini", "claude-3-5-haiku-20241022", "gemini/gemini-1.5-flash"]
REGULAR_MODELS = ["gpt-4o", "claude-3-5-sonnet-20241022", "gemini/gemini-1.5-pro"]


@pytest.mark.parametrize("model", CHEAP_MODELS)
def test_basic(model):
    @retry(
        wait=wait_exponential(multiplier=1, min=4, max=10),
        retry=retry_if_exception_type(ERRORS),
    )
    @llm(temperature=0, model=model, timeout=5)
    def president(year):
        """Who was the President of the United States in {year}?"""

    result = president(2001)
    assert "George W. Bush" in result
    assert isinstance(result, str)


@pytest.mark.parametrize("model", CHEAP_MODELS)
def test_parens(model):
    @retry(
        wait=wait_exponential(multiplier=1, min=4, max=10),
        retry=retry_if_exception_type(ERRORS),
    )
    @promptic(temperature=0, model=model, timeout=5)
    def vice_president(year):
        """Who was the Vice President of the United States in {year}?"""

    result = vice_president(2001)
    assert "Dick Cheney" in result
    assert isinstance(result, str)


@pytest.mark.parametrize("model", CHEAP_MODELS)
def test_pydantic(model):
    class Capital(BaseModel):
        country: str
        capital: str

    @retry(
        wait=wait_exponential(multiplier=1, min=4, max=10),
        retry=retry_if_exception_type(ERRORS),
    )
    @llm(temperature=0, model=model, timeout=5)
    def capital(country) -> Capital:
        """What's the capital of {country}?"""

    result = capital("France")
    assert result.country == "France"
    assert result.capital == "Paris"


@pytest.mark.parametrize("model", CHEAP_MODELS)
def test_streaming(model):
    @retry(
        wait=wait_exponential(multiplier=1, min=4, max=10),
        retry=retry_if_exception_type(ERRORS),
    )
    @llm(
        stream=True,
        model=model,
        temperature=0,
        timeout=5,
    )
    def haiku(subject, adjective, verb="delights"):
        """Write a haiku about {subject} that is {adjective} and {verb}."""

    result = "".join(haiku("programming", adjective="witty"))
    assert isinstance(result, str)


@pytest.mark.parametrize("model", CHEAP_MODELS)
def test_system_prompt(model):
    @retry(
        wait=wait_exponential(multiplier=1, min=4, max=10),
        retry=retry_if_exception_type(ERRORS),
    )
    @llm(system="you are a snarky chatbot", temperature=0, model=model, timeout=5)
    def answer(question):
        """{question}"""

    result = answer("How to boil water?")
    assert isinstance(result, str)
    assert len(result) > 0


@pytest.mark.parametrize("model", CHEAP_MODELS)
def test_agents(model):
    @retry(
        wait=wait_exponential(multiplier=1, min=4, max=10),
        retry=retry_if_exception_type(ERRORS),
    )
    @llm(
        system="you are a posh smart home assistant named Jarvis",
        temperature=0,
        model=model,
        timeout=5,
    )
    def jarvis(command):
        """{command}"""

    @retry(
        wait=wait_exponential(multiplier=1, min=4, max=10),
        retry=retry_if_exception_type(ERRORS),
    )
    @jarvis.tool
    def turn_light_on():
        """turn light on"""
        print("turning light on")
        return True

    @retry(
        wait=wait_exponential(multiplier=1, min=4, max=10),
        retry=retry_if_exception_type(ERRORS),
    )
    @jarvis.tool
    def get_current_weather(location: str, unit: str = "fahrenheit"):
        """Get the current weather in a given location"""
        return f"The weather in {location} is 45 degrees {unit}"

    result = jarvis(
        "Please turn the light on Jarvis. By the way, what is the weather in San Francisco?"
    )

    assert isinstance(result, str)

    probable_weather_words = [
        "weather",
        "temperature",
        "currently",
        "fahrenheit",
    ]

    assert any(word in result.lower() for word in probable_weather_words)


@pytest.mark.parametrize("model", REGULAR_MODELS)
def test_streaming_with_tools(model):
    if model.startswith(("gemini", "vertex")):  # pragma: no cover
        pytest.skip("Gemini models do not support streaming with tools")

    time_mock = Mock(return_value="12:00 PM")
    weather_mock = Mock(return_value="Sunny in Paris")

    @retry(
        wait=wait_exponential(multiplier=1, min=4, max=10),
        retry=retry_if_exception_type(ERRORS),
    )
    @llm(
        stream=True,
        model=model,
        system="you are a helpful assistant",
        temperature=0,
        timeout=5,
    )
    def stream_with_tools(query):
        """{query}"""

    @stream_with_tools.tool
    def get_time():
        """Get the current time"""
        return time_mock()

    @stream_with_tools.tool
    def get_weather(location: str):
        """Get the weather for a location"""
        return weather_mock(location)

    result = "".join(
        stream_with_tools("What time is it and what's the weather in Paris?")
    )

    assert isinstance(result, str)
    time_mock.assert_called_once()
    weather_mock.assert_called_once()


@pytest.mark.parametrize("model", CHEAP_MODELS)
def test_json_schema_validation(model):
    schema = {
        "type": "object",
        "properties": {
            "name": {"type": "string"},
            "age": {"type": "integer"},
            "email": {"type": "string"},
        },
        "required": ["name", "age"],
        "additionalProperties": False,
        "properties": {
            "name": {
                "type": "string",
                "pattern": "^[A-Z][a-z]+$",
                "minLength": 2,
                "maxLength": 20,
            },
            "age": {"type": "integer", "minimum": 0, "maximum": 120},
            "email": {"type": "string", "format": "email"},
        },
    }

    @retry(
        wait=wait_exponential(multiplier=1, min=4, max=10),
        retry=retry_if_exception_type(ERRORS),
    )
    @llm(temperature=0, model=model, json_schema=schema, timeout=5)
    def get_user_info(name: str):
        """Get information about {name}"""

    result = get_user_info("Alice")
    assert isinstance(result, dict)
    assert "name" in result
    assert "age" in result
    assert isinstance(result["age"], int)

    invalid_schema = {
        "type": "object",
        "properties": {
            "score": {
                "type": "number",
                "minimum": 1000,
                "maximum": 1,
                "multipleOf": 0.5,
            }
        },
        "required": ["score"],
        "additionalProperties": False,
    }

    @retry(
        wait=wait_exponential(multiplier=1, min=4, max=10),
        retry=retry_if_exception_type(ERRORS),
    )
    @llm(temperature=0, model=model, json_schema=invalid_schema, timeout=5)
    def get_impossible_score(name: str):
        """Get score for {name}"""

    with pytest.raises(ValueError) as exc_info:
        get_impossible_score("Alice")
    assert "Schema validation failed" in str(exc_info.value)


@pytest.mark.parametrize("model", CHEAP_MODELS)
def test_dry_run_with_tools(model, caplog):
    @retry(
        wait=wait_exponential(multiplier=1, min=4, max=10),
        retry=retry_if_exception_type(ERRORS),
    )
    @llm(dry_run=True, debug=True, temperature=0, model=model, timeout=5)
    def assistant(command):
        """{command}"""

    @assistant.tool
    def initialize_switch():
        """Initialize a switch"""
        raise Exception("This should not be called")

    with caplog.at_level(logging.DEBUG, logger="promptic"):
        assistant("Please initialize the switch")

    assert any("[DRY RUN]" in record.message for record in caplog.records)
    assert any("initialize_switch" in record.message for record in caplog.records)


@pytest.mark.parametrize("model", CHEAP_MODELS)
def test_debug_logging(model, caplog):
    @retry(
        wait=wait_exponential(multiplier=1, min=4, max=10),
        retry=retry_if_exception_type(ERRORS),
    )
    @llm(debug=True, temperature=0, model=model, timeout=5)
    def debug_test(message):
        """Echo: {message}"""

    with caplog.at_level(logging.DEBUG, logger="promptic"):
        debug_test("hello")

    assert any("model =" in record.message for record in caplog.records)
    assert any("hello" in record.message for record in caplog.records)


@pytest.mark.parametrize("model", CHEAP_MODELS)
def test_multiple_tool_calls(model):
    counter = Mock()

    @retry(
        wait=wait_exponential(multiplier=1, min=4, max=10),
        retry=retry_if_exception_type(ERRORS),
    )
    @llm(
        system="You are a helpful assistant that likes to double-check things",
        temperature=0,
        model=model,
        timeout=5,
    )
    def double_checker(query):
        """{query}"""

    @retry(
        wait=wait_exponential(multiplier=1, min=4, max=10),
        retry=retry_if_exception_type(ERRORS),
    )
    @double_checker.tool
    def check_status():
        """Check the current status"""
        counter()
        return "Status OK"

    double_checker("Please check the status twice to be sure")
    # Ensure we tested an even number of times with retries
    assert counter.call_count // 2 * 2 == counter.call_count
    assert counter.call_count >= 2  # At least called twice


@pytest.mark.parametrize("model", CHEAP_MODELS)
def test_state_basic(model):
    state = State()
    message = {"role": "user", "content": "Hello"}

    state.add_message(message)
    assert state.get_messages() == [message]

    state.clear()
    assert state.get_messages() == []


@pytest.mark.parametrize("model", CHEAP_MODELS)
def test_state_limit(model):
    state = State()
    messages = [{"role": "user", "content": f"Message {i}"} for i in range(3)]

    for msg in messages:
        state.add_message(msg)

    assert state.get_messages(limit=2) == messages[-2:]
    assert state.get_messages() == messages


@pytest.mark.parametrize("model", CHEAP_MODELS)
def test_memory_conversation(model):
    @retry(
        wait=wait_exponential(multiplier=1, min=4, max=10),
        retry=retry_if_exception_type(ERRORS),
    )
    @llm(memory=True, temperature=0, model=model, timeout=5)
    def chat(message):
        """Chat: {message}"""

    # First message should be stored
    result1 = chat("What is the capital of France?")
    assert "Paris" in result1

    # Second message should reference the context from first
    result2 = chat("What did I just ask about?")
    assert "france" in result2.lower() or "paris" in result2.lower()


@pytest.mark.parametrize("model", CHEAP_MODELS)
def test_custom_state(model):
    class TestState(State):
        def __init__(self):
            super().__init__()
            self.cleared = False

        def clear(self):
            self.cleared = True
            super().clear()

    custom_state = TestState()

    @retry(
        wait=wait_exponential(multiplier=1, min=4, max=10),
        retry=retry_if_exception_type(ERRORS),
    )
    @llm(state=custom_state, temperature=0, model=model, timeout=5)
    def chat(message):
        """Chat: {message}"""

    result = chat("Hello")
    assert len(custom_state.get_messages()) > 0

    custom_state.clear()
    assert custom_state.cleared
    assert len(custom_state.get_messages()) == 0


@pytest.mark.parametrize("model", CHEAP_MODELS)
def test_memory_disabled(model):
    @retry(
        wait=wait_exponential(multiplier=1, min=4, max=10),
        retry=retry_if_exception_type(ERRORS),
    )
    @llm(memory=False, temperature=0, model=model, timeout=5)
    def chat(message):
        """Chat: {message}"""

    result1 = chat("What is the capital of France?")
    result2 = chat("What did I just ask about?")

    # Without memory, the second response shouldn't mention France
    assert not ("france" in result2.lower() or "paris" in result2.lower())


@pytest.mark.parametrize("model", CHEAP_MODELS)
def test_memory_with_streaming(model):
    state = State()
    p = Promptic(
        model=model,
        memory=True,
        state=state,
        stream=True,
        debug=True,
        temperature=0,
        timeout=5,
    )

    @retry(
        wait=wait_exponential(multiplier=1, min=4, max=10),
        retry=retry_if_exception_type(ERRORS),
    )
    @p
    def simple_conversation(input_text: str) -> str:
        """Just respond to: {input_text}"""
        return str

    # Simulate a conversation with streaming
    response_stream = simple_conversation("Hello!")
    # Consume the stream
    response = "".join(list(response_stream))

    # Verify first exchange is stored (both user and assistant messages)
    assert len(state.get_messages()) == 2
    assert state.get_messages()[0]["role"] == "user"
    assert state.get_messages()[1]["role"] == "assistant"
    assert state.get_messages()[1]["content"] == response

    # Second message
    response_stream = simple_conversation("How are you?")
    response2 = "".join(list(response_stream))

    # Verify both exchanges are stored
    assert len(state.get_messages()) == 4  # 2 user messages + 2 assistant responses
    assert state.get_messages()[2]["role"] == "user"
    assert state.get_messages()[3]["role"] == "assistant"
    assert state.get_messages()[3]["content"] == response2

    # Verify messages are in correct order
    messages = state.get_messages()
    assert messages[1]["content"] == response  # First assistant response
    assert messages[3]["content"] == response2  # Second assistant response


@pytest.mark.parametrize("model", CHEAP_MODELS)
def test_pydantic_with_tools(model):
    class WeatherReport(BaseModel):
        location: str
        temperature: float
        conditions: str

    @retry(
        wait=wait_exponential(multiplier=1, min=4, max=10),
        retry=retry_if_exception_type(ERRORS),
    )
    @llm(temperature=0, model=model, timeout=5)
    def get_weather_report(location: str) -> WeatherReport:
        """Create a detailed weather report for {location}"""

    @retry(
        wait=wait_exponential(multiplier=1, min=4, max=10),
        retry=retry_if_exception_type(ERRORS),
    )
    @get_weather_report.tool
    def get_temperature(city: str) -> float:
        """Get the temperature for a city"""
        return 72.5

    @retry(
        wait=wait_exponential(multiplier=1, min=4, max=10),
        retry=retry_if_exception_type(ERRORS),
    )
    @get_weather_report.tool
    def get_conditions(city: str) -> str:
        """Get the weather conditions for a city"""
        return "Sunny with light clouds"

    result = get_weather_report("San Francisco")
    assert isinstance(result, WeatherReport)
    assert "San Francisco" in result.location
    assert isinstance(result.temperature, float)
    assert isinstance(result.conditions, str)


@pytest.mark.parametrize("model", REGULAR_MODELS)
def test_pydantic_tools_with_memory(model):
    class TaskStatus(BaseModel):
        task_id: int
        status: str
        last_update: str

    state = State()

    @retry(
        wait=wait_exponential(multiplier=1, min=4, max=10),
        retry=retry_if_exception_type(ERRORS),
    )
    @llm(memory=True, state=state, temperature=0, model=model, timeout=5)
    def task_tracker(command: str) -> TaskStatus:
        """Process the following task command: {command}"""

    @task_tracker.tool
    def get_task_status(task_id: int) -> str:
        """Get the current status of a task"""
        return "in_progress"

    @task_tracker.tool
    def get_last_update(task_id: int) -> str:
        """Get the last update timestamp for a task"""
        return "2024-03-15 10:00 AM"

    # First interaction
    result1 = task_tracker("Check status of task 123")
    assert isinstance(result1, TaskStatus)
    assert result1.task_id == 123
    assert result1.status == "in_progress"

    # Second interaction should have context from the first
    result2 = task_tracker("What was the last task we checked?")
    assert isinstance(result2, TaskStatus)
    assert result2.task_id == 123  # Should reference the previous task


def test_anthropic_tool_calling():
    @retry(
        wait=wait_exponential(multiplier=1, min=4, max=10),
        retry=retry_if_exception_type(ERRORS),
    )
    @llm(
        model="claude-3-haiku-20240307",
        temperature=0,
        debug=True,
        timeout=5,
    )
    def assistant(command):
        """{command}"""

    @assistant.tool
    def get_time():
        """Get the current time"""
        return "12:00 PM"

    result = assistant("What time is it?")

    assert isinstance(result, str)
    assert "12:00" in result


# Add new test to verify Gemini streaming with tools raises exception
def test_gemini_streaming_with_tools_error():
    @retry(
        wait=wait_exponential(multiplier=1, min=4, max=10),
        retry=retry_if_exception_type(ERRORS),
    )
    @llm(stream=True, model="gemini/gemini-1.5-pro", timeout=5)
    def assistant(command):
        """{command}"""

    @assistant.tool
    def get_time():
        """Get the current time"""
        return "12:00 PM"

    with pytest.raises(ValueError) as exc_info:
        next(assistant("What time is it?"))

    assert str(exc_info.value) == "Gemini models do not support streaming with tools"


@pytest.mark.parametrize("model", CHEAP_MODELS)
def test_mutually_exclusive_schemas(model):
    schema = {
        "type": "object",
        "properties": {
            "name": {"type": "string"},
            "age": {"type": "integer"},
        },
        "required": ["name", "age"],
    }

    class Person(BaseModel):
        name: str
        age: int

    with pytest.raises(ValueError) as exc_info:

        @llm(temperature=0, model=model, json_schema=schema, timeout=5)
        def get_person(name: str) -> Person:
            """Get information about {name}"""

    assert (
        str(exc_info.value)
        == "Cannot use both Pydantic return type hints and json_schema validation together"
    )


@pytest.mark.parametrize("model", CHEAP_MODELS)
def test_wrapper_attributes(model):
    custom_state = State()
    p = Promptic(
        model=model,
        temperature=0.7,
        memory=True,
        system="test system prompt",
        stream=True,
        debug=True,
        state=custom_state,
        timeout=5,
    )

    @p
    def test_function(input_text: str):
        """Test: {input_text}"""

    assert hasattr(test_function, "tool")
    assert callable(test_function.tool)

    assert test_function.model == model
    assert test_function.memory is True
    assert test_function.system == "test system prompt"
    assert test_function.debug is True
    assert test_function.state is custom_state

    assert test_function.litellm_kwargs == {
        "temperature": 0.7,
        "stream": True,
        "timeout": 5,
    }


@pytest.mark.parametrize("model", CHEAP_MODELS)
def test_clear_state(model):
    # Test successful clearing
    state = State()

    @llm(model=model, memory=True, state=state, timeout=5)
    def chat(message):
        """Chat: {message}"""

    # Add some messages
    chat("Hello")
    assert len(state.get_messages()) > 0

    # Clear the state
    chat.clear()
    assert len(state.get_messages()) == 0

    # Test error when memory/state is disabled

    @llm(model=model, memory=False, timeout=5)
    def chat_no_memory(message):
        """Chat: {message}"""

    with pytest.raises(ValueError) as exc_info:
        chat_no_memory.clear()
    assert "Cannot clear state: memory/state is not enabled" in str(exc_info.value)


<<<<<<< HEAD
def _get_example_files():
    """Get all example Python files."""
    return map(str, Path("examples").glob("*.py"))


@pytest.mark.parametrize("example_file", _get_example_files())
def test_examples(example_file):
    """Run each example file."""
    if example_file == "examples/memory.py":
        sp.run(f"uv run --with gradio {example_file}", shell=True, check=True)
    elif example_file == "examples/state.py":
        pytest.skip("State example is not runnable without Redis.")
    else:
        sp.run(f"uv run {example_file}", shell=True, check=True)
=======
@pytest.mark.parametrize("model", REGULAR_MODELS)
def test_weather_tools_basic(model):
    @retry(
        wait=wait_exponential(multiplier=1, min=4, max=10),
        retry=retry_if_exception_type(ERRORS),
    )
    @llm(temperature=0, model=model, timeout=5, debug=True)
    def weather_assistant(command):
        """{command}"""

    @weather_assistant.tool
    def get_location(city: str) -> dict:
        """Get latitude and longitude based on city name"""
        locations = {
            "New York": {
                "latitude": 40.7128,
                "longitude": -74.0060,
                "city": "New York",
            },
            "Miami": {"latitude": 25.7617, "longitude": -80.1918, "city": "Miami"},
        }
        return locations.get(city, {"error": "Location not found"})

    @weather_assistant.tool
    def get_weather(latitude: float, longitude: float) -> dict:
        """Get weather based on latitude and longitude"""
        if latitude > 35:  # Northern region
            return {
                "temperature": 59,
                "condition": "sunny",
                "humidity": 50,
                "wind_speed": 8,
            }
        else:  # Southern region
            return {
                "temperature": 77,
                "condition": "cloudy",
                "humidity": 80,
                "wind_speed": 6,
            }

    # Test single city weather
    result1 = weather_assistant("How's the weather in New York right now?")
    assert isinstance(result1, str)
    assert any(word in result1.lower() for word in ["new york", "59", "sunny"])

    # Test weather comparison
    result2 = weather_assistant("Please compare the weather between New York and Miami")
    assert isinstance(result2, str)
    assert all(city in result2.lower() for city in ["new york", "miami"])
    assert any(str(temp) in result2 for temp in ["59", "77"])

    # Test temperature difference
    result3 = weather_assistant(
        "What's the temperature difference between New York and Miami?"
    )
    assert isinstance(result3, str)
    assert "18" in result3  # 77 - 59 = 18 degrees difference


@pytest.mark.parametrize("model", REGULAR_MODELS)
def test_weather_tools_structured(model):
    class Location(BaseModel):
        latitude: float
        longitude: float
        city: str

    class Weather(BaseModel):
        temperature: float
        condition: str
        humidity: float
        wind_speed: float

    class WeatherReport(BaseModel):
        location: Location
        weather: Weather

    @retry(
        wait=wait_exponential(multiplier=1, min=4, max=10),
        retry=retry_if_exception_type(ERRORS),
    )
    @llm(temperature=0, model=model, timeout=5)
    def structured_weather_assistant(command) -> WeatherReport:
        """{command}"""

    @structured_weather_assistant.tool
    def get_location(city: str) -> Location:
        """Get latitude and longitude based on city name"""
        locations = {
            "New York": {
                "latitude": 40.7128,
                "longitude": -74.0060,
                "city": "New York",
            },
            "Miami": {"latitude": 25.7617, "longitude": -80.1918, "city": "Miami"},
        }
        return Location(**locations.get(city, {"error": "Location not found"}))

    @structured_weather_assistant.tool
    def get_weather(latitude: float, longitude: float) -> Weather:
        """Get weather based on latitude and longitude"""
        if latitude > 35:
            weather_data = {
                "temperature": 59,
                "condition": "sunny",
                "humidity": 50,
                "wind_speed": 8,
            }
        else:
            weather_data = {
                "temperature": 77,
                "condition": "cloudy",
                "humidity": 80,
                "wind_speed": 6,
            }
        return Weather(**weather_data)

    # Test single city weather with structured output
    result1 = structured_weather_assistant("How's the weather in New York right now?")
    assert isinstance(result1, WeatherReport)
    assert result1.location.city == "New York"
    assert result1.weather.temperature == 59
    assert result1.weather.condition == "sunny"

    # Test weather comparison with structured output
    result2 = structured_weather_assistant("How's the weather in Miami right now?")
    assert isinstance(result2, WeatherReport)
    assert result2.location.city == "Miami"
    assert result2.weather.temperature == 77
    assert result2.weather.condition == "cloudy"
>>>>>>> 57aaddd7
<|MERGE_RESOLUTION|>--- conflicted
+++ resolved
@@ -685,7 +685,6 @@
     assert "Cannot clear state: memory/state is not enabled" in str(exc_info.value)
 
 
-<<<<<<< HEAD
 def _get_example_files():
     """Get all example Python files."""
     return map(str, Path("examples").glob("*.py"))
@@ -700,7 +699,8 @@
         pytest.skip("State example is not runnable without Redis.")
     else:
         sp.run(f"uv run {example_file}", shell=True, check=True)
-=======
+
+
 @pytest.mark.parametrize("model", REGULAR_MODELS)
 def test_weather_tools_basic(model):
     @retry(
@@ -830,5 +830,4 @@
     assert isinstance(result2, WeatherReport)
     assert result2.location.city == "Miami"
     assert result2.weather.temperature == 77
-    assert result2.weather.condition == "cloudy"
->>>>>>> 57aaddd7
+    assert result2.weather.condition == "cloudy"